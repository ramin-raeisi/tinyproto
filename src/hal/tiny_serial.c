<<<<<<< HEAD
/*
    Copyright 2017,2020-2021 (C) Alexey Dynda

    This file is part of Tiny Protocol Library.

    Protocol Library is free software: you can redistribute it and/or modify
    it under the terms of the GNU Lesser General Public License as published by
    the Free Software Foundation, either version 3 of the License, or
    (at your option) any later version.

    Protocol Library is distributed in the hope that it will be useful,
    but WITHOUT ANY WARRANTY; without even the implied warranty of
    MERCHANTABILITY or FITNESS FOR A PARTICULAR PURPOSE.  See the
    GNU Lesser General Public License for more details.

    You should have received a copy of the GNU Lesser General Public License
    along with Protocol Library.  If not, see <http://www.gnu.org/licenses/>.
*/

#include "tiny_serial.h"

#if defined(ARDUINO)

#elif defined(__linux__)

#include "linux/linux_serial.inl"

#elif defined(_WIN32)

#include "win32/win32_serial.inl"

#elif defined(__XTENSA__)

#include "esp32/esp32_serial.inl"

#else

#include "no_platform/noplatform_serial.inl"

#endif
=======
/*
    Copyright 2017,2020-2022 (C) Alexey Dynda

    This file is part of Tiny Protocol Library.

    GNU General Public License Usage

    Protocol Library is free software: you can redistribute it and/or modify
    it under the terms of the GNU Lesser General Public License as published by
    the Free Software Foundation, either version 3 of the License, or
    (at your option) any later version.

    Protocol Library is distributed in the hope that it will be useful,
    but WITHOUT ANY WARRANTY; without even the implied warranty of
    MERCHANTABILITY or FITNESS FOR A PARTICULAR PURPOSE.  See the
    GNU Lesser General Public License for more details.

    You should have received a copy of the GNU Lesser General Public License
    along with Protocol Library.  If not, see <http://www.gnu.org/licenses/>.

    Commercial License Usage

    Licensees holding valid commercial Tiny Protocol licenses may use this file in
    accordance with the commercial license agreement provided in accordance with
    the terms contained in a written agreement between you and Alexey Dynda.
    For further information contact via email on github account.
*/

#include "tiny_serial.h"

#if defined(__linux__)

#include "linux/linux_serial.inl"

#elif defined(_WIN32)

#include "win32/win32_serial.inl"

#else

#endif
>>>>>>> 730b2fda
<|MERGE_RESOLUTION|>--- conflicted
+++ resolved
@@ -1,47 +1,5 @@
-<<<<<<< HEAD
 /*
-    Copyright 2017,2020-2021 (C) Alexey Dynda
-
-    This file is part of Tiny Protocol Library.
-
-    Protocol Library is free software: you can redistribute it and/or modify
-    it under the terms of the GNU Lesser General Public License as published by
-    the Free Software Foundation, either version 3 of the License, or
-    (at your option) any later version.
-
-    Protocol Library is distributed in the hope that it will be useful,
-    but WITHOUT ANY WARRANTY; without even the implied warranty of
-    MERCHANTABILITY or FITNESS FOR A PARTICULAR PURPOSE.  See the
-    GNU Lesser General Public License for more details.
-
-    You should have received a copy of the GNU Lesser General Public License
-    along with Protocol Library.  If not, see <http://www.gnu.org/licenses/>.
-*/
-
-#include "tiny_serial.h"
-
-#if defined(ARDUINO)
-
-#elif defined(__linux__)
-
-#include "linux/linux_serial.inl"
-
-#elif defined(_WIN32)
-
-#include "win32/win32_serial.inl"
-
-#elif defined(__XTENSA__)
-
-#include "esp32/esp32_serial.inl"
-
-#else
-
-#include "no_platform/noplatform_serial.inl"
-
-#endif
-=======
-/*
-    Copyright 2017,2020-2022 (C) Alexey Dynda
+    Copyright 2017,2020-2022 (,2022 (C) Alexey Dynda
 
     This file is part of Tiny Protocol Library.
 
@@ -70,7 +28,9 @@
 
 #include "tiny_serial.h"
 
-#if defined(__linux__)
+#if defined(ARDUINO)
+
+#elif defined(__linux__)
 
 #include "linux/linux_serial.inl"
 
@@ -78,7 +38,12 @@
 
 #include "win32/win32_serial.inl"
 
+#elif defined(__XTENSA__)
+
+#include "esp32/esp32_serial.inl"
+
 #else
 
-#endif
->>>>>>> 730b2fda
+#include "no_platform/noplatform_serial.inl"
+
+#endif