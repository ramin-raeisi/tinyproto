/*
    Copyright 2019-2021 (C) Alexey Dynda

    This file is part of Tiny Protocol Library.

    Protocol Library is free software: you can redistribute it and/or modify
    it under the terms of the GNU Lesser General Public License as published by
    the Free Software Foundation, either version 3 of the License, or
    (at your option) any later version.

    Protocol Library is distributed in the hope that it will be useful,
    but WITHOUT ANY WARRANTY; without even the implied warranty of
    MERCHANTABILITY or FITNESS FOR A PARTICULAR PURPOSE.  See the
    GNU Lesser General Public License for more details.

    You should have received a copy of the GNU Lesser General Public License
    along with Protocol Library.  If not, see <http://www.gnu.org/licenses/>.
*/

#include "hdlc.h"
#include "hdlc_int.h"
#include "proto/crc/tiny_crc.h"
#include "hal/tiny_debug.h"

#include <stddef.h>

#ifndef TINY_HDLC_DEBUG
#define TINY_HDLC_DEBUG 0
#endif

#if TINY_HDLC_DEBUG
#define LOG(...) TINY_LOG(__VA_ARGS__)
#else
#define LOG(...)
#endif

#define FLAG_SEQUENCE 0x7E
#define FILL_BYTE 0xFF
#define TINY_ESCAPE_CHAR 0x7D
#define TINY_ESCAPE_BIT 0x20

enum
{
    TX_ACCEPT_BIT = 0x01,
    TX_DATA_READY_BIT = 0x02,
    TX_DATA_SENT_BIT = 0x04,
    RX_DATA_READY_BIT = 0x08,
};

static int hdlc_ll_read_start(hdlc_ll_handle_t handle, const uint8_t *data, int len);
static int hdlc_ll_read_data(hdlc_ll_handle_t handle, const uint8_t *data, int len);
static int hdlc_ll_read_end(hdlc_ll_handle_t handle, const uint8_t *data, int len);

static int hdlc_ll_send_start(hdlc_ll_handle_t handle);
static int hdlc_ll_send_data(hdlc_ll_handle_t handle);
static int hdlc_ll_send_tx_internal(hdlc_ll_handle_t handle, const void *data, int len);
static int hdlc_ll_send_crc(hdlc_ll_handle_t handle);
static int hdlc_ll_send_end(hdlc_ll_handle_t handle);

////////////////////////////////////////////////////////////////////////////////////////////

int hdlc_ll_init(hdlc_ll_handle_t *handle, hdlc_ll_init_t *init)
{
    *handle = NULL;
    if ( !init->buf || init->buf_size < sizeof(hdlc_ll_data_t) )
    {
        LOG(TINY_LOG_ERR, "[HDLC] failed to init hdlc. buf=%p, size=%i (%i required)\n", init->buf, init->buf_size,
            (int)sizeof(hdlc_ll_data_t));
        return TINY_ERR_OUT_OF_MEMORY;
    }
    *handle = (hdlc_ll_handle_t)init->buf;
    (*handle)->rx_buf = init->buf + sizeof(hdlc_ll_data_t);
    (*handle)->rx_buf_size = init->buf_size - sizeof(hdlc_ll_data_t);
    (*handle)->crc_type = init->crc_type == HDLC_CRC_OFF ? 0 : init->crc_type;
    (*handle)->on_frame_read = init->on_frame_read;
    (*handle)->on_frame_send = init->on_frame_send;
    (*handle)->user_data = init->user_data;
    (*handle)->phys_mtu = init->mtu ? (init->mtu + get_crc_field_size((*handle)->crc_type)): ((*handle)->rx_buf_size);
    (*handle)->rx.frame_buf = (*handle)->rx_buf;

    // Must be last
    hdlc_ll_reset(*handle, HDLC_LL_RESET_BOTH);
    return TINY_SUCCESS;
}

////////////////////////////////////////////////////////////////////////////////////////////

int hdlc_ll_close(hdlc_ll_handle_t handle)
{
    if ( handle && handle->tx.data )
    {
        if ( handle->on_frame_send )
        {
            handle->on_frame_send(handle->user_data, handle->tx.origin_data,
                                  (int)(handle->tx.data - handle->tx.origin_data) + handle->tx.len);
        }
    }
    return TINY_SUCCESS;
}

////////////////////////////////////////////////////////////////////////////////////////////

void hdlc_ll_reset(hdlc_ll_handle_t handle, uint8_t flags)
{
    if ( flags != HDLC_LL_RESET_TX_ONLY )
    {
        handle->rx.state = hdlc_ll_read_start;
    }
    if ( flags != HDLC_LL_RESET_RX_ONLY )
    {
        handle->tx.data = NULL;
        handle->tx.origin_data = NULL;
        handle->tx.escape = 0;
        handle->tx.state = hdlc_ll_send_start;
    }
}

////////////////////////////////////////////////////////////////////////////////////////

static int hdlc_ll_send_start(hdlc_ll_handle_t handle)
{
    // Do not clear data ready bit here in case if 0x7F is failed to be sent
    if ( !handle->tx.origin_data )
    {
        //LOG(TINY_LOG_DEB, "[HDLC:%p] SENDING START NO DATA READY\n", handle);
        return 0;
    }
    LOG(TINY_LOG_INFO, "[HDLC:%p] Starting send op for HDLC frame\n", handle);
    switch ( handle->crc_type )
    {
#ifdef CONFIG_ENABLE_FCS16
        case HDLC_CRC_16: handle->tx.crc = tiny_crc16(PPPINITFCS16, handle->tx.data, handle->tx.len); break;
#endif
#ifdef CONFIG_ENABLE_FCS32
        case HDLC_CRC_32: handle->tx.crc = tiny_crc32(PPPINITFCS32, handle->tx.data, handle->tx.len); break;
#endif
#ifdef CONFIG_ENABLE_CHECKSUM
        case HDLC_CRC_8: handle->tx.crc = tiny_chksum(INITCHECKSUM, handle->tx.data, handle->tx.len); break;
#endif
        default: break;
    }

    uint8_t buf[1] = {FLAG_SEQUENCE};
    int result = hdlc_ll_send_tx_internal(handle, buf, sizeof(buf));
    if ( result == 1 )
    {
        LOG(TINY_LOG_DEB, "[HDLC:%p] hdlc_ll_send_data\n", handle);
        LOG(TINY_LOG_DEB, "[HDLC:%p] TX: %02X\n", handle, buf[0]);
        handle->tx.state = hdlc_ll_send_data;
        handle->tx.escape = 0;
    }
    return result;
}

////////////////////////////////////////////////////////////////////////////////////////////

static int hdlc_ll_send_data(hdlc_ll_handle_t handle)
{
    // This commented out code is never reachable because of implementation of hdlc_ll_put() - it check for zero length
    // if ( handle->tx.len == 0 )
    //{
    //    LOG(TINY_LOG_DEB, "[HDLC:%p] hdlc_ll_send_crc\n", handle);
    //    handle->tx.state = hdlc_ll_send_crc;
    //    return 0;
    //}
    int pos = 0;
    while ( handle->tx.data[pos] != FLAG_SEQUENCE && handle->tx.data[pos] != TINY_ESCAPE_CHAR && pos < handle->tx.len )
    {
        pos++;
    }
    int result = 0;
    if ( pos )
    {
        result = hdlc_ll_send_tx_internal(handle, handle->tx.data, pos);
        if ( result > 0 )
        {
#if TINY_HDLC_DEBUG
            for ( int i = 0; i < result; i++ )
                LOG(TINY_LOG_DEB, "[HDLC:%p] TX: %02X\n", handle, handle->tx.data[i]);
#endif
            handle->tx.data += result;
            handle->tx.len -= result;
        }
    }
    else
    {
        uint8_t buf[1] = {handle->tx.escape ? (handle->tx.data[0] ^ TINY_ESCAPE_BIT) : TINY_ESCAPE_CHAR};
        result = hdlc_ll_send_tx_internal(handle, buf, sizeof(buf));
        if ( result > 0 )
        {
            LOG(TINY_LOG_DEB, "[HDLC:%p] TX: %02X\n", handle, buf[0]);
            handle->tx.escape = !handle->tx.escape;
            if ( !handle->tx.escape )
            {
                handle->tx.data++;
                handle->tx.len--;
            }
        }
    }
    if ( handle->tx.len == 0 )
    {
        LOG(TINY_LOG_DEB, "[HDLC:%p] hdlc_ll_send_crc\n", handle);
        handle->tx.state = hdlc_ll_send_crc;
    }
    return result;
}

////////////////////////////////////////////////////////////////////////////////////////////

static int hdlc_ll_send_crc(hdlc_ll_handle_t handle)
{
    int result = 1;
    if ( handle->tx.len == (uint8_t)handle->crc_type )
    {
        handle->tx.state = hdlc_ll_send_end;
    }
    else
    {
        uint8_t byte = handle->tx.crc >> handle->tx.len;
        if ( byte != TINY_ESCAPE_CHAR && byte != FLAG_SEQUENCE )
        {
            result = hdlc_ll_send_tx_internal(handle, &byte, sizeof(byte));
            if ( result == 1 )
            {
                LOG(TINY_LOG_DEB, "[HDLC:%p] TX: %02X\n", handle, byte);
                handle->tx.len += 8;
            }
        }
        else
        {
            byte = handle->tx.escape ? (byte ^ TINY_ESCAPE_BIT) : TINY_ESCAPE_CHAR;
            result = hdlc_ll_send_tx_internal(handle, &byte, sizeof(byte));
            if ( result == 1 )
            {
                LOG(TINY_LOG_DEB, "[HDLC:%p] TX: %02X\n", handle, byte);
                handle->tx.escape = !handle->tx.escape;
                if ( !handle->tx.escape )
                {
                    handle->tx.len += 8;
                }
            }
        }
    }
    return result;
}

////////////////////////////////////////////////////////////////////////////////////////////

static int hdlc_ll_send_end(hdlc_ll_handle_t handle)
{
    LOG(TINY_LOG_DEB, "[HDLC:%p] hdlc_ll_send_end\n", handle);
    uint8_t buf[1] = {FLAG_SEQUENCE};
    int result = hdlc_ll_send_tx_internal(handle, buf, sizeof(buf));
    if ( result == 1 )
    {
        LOG(TINY_LOG_DEB, "[HDLC:%p] TX: %02X\n", handle, buf[0]);
        LOG(TINY_LOG_INFO, "[HDLC:%p] hdlc_ll_send_end HDLC send op successful\n", handle);
        handle->tx.state = hdlc_ll_send_start;
        handle->tx.escape = 0;
        int len = (int)(handle->tx.data - handle->tx.origin_data);
        const void *ptr = handle->tx.origin_data;
        handle->tx.origin_data = NULL;
        handle->tx.data = NULL;
        if ( handle->on_frame_send )
        {
            handle->on_frame_send(handle->user_data, ptr, len);
        }
    }
    return result;
}

////////////////////////////////////////////////////////////////////////////////////////////

static int hdlc_ll_send_tx_internal(hdlc_ll_handle_t handle, const void *data, int len)
{
    const uint8_t *ptr = (const uint8_t *)data;
    int sent = 0;
    while ( len-- && handle->tx.out_buffer_len )
    {
        handle->tx.out_buffer[0] = ptr[0];
        handle->tx.out_buffer_len--;
        handle->tx.out_buffer++;
        ptr++;
        sent++;
    }
    return sent;
}

////////////////////////////////////////////////////////////////////////////////////////////

int hdlc_ll_run_tx(hdlc_ll_handle_t handle, void *data, int len)
{
    bool repeated_empty_data = false;
    handle->tx.out_buffer = (uint8_t *)data;
    handle->tx.out_buffer_len = len;
    while ( handle->tx.out_buffer_len )
    {
        int result = handle->tx.state(handle);
        if ( result < 0 )
        {
#if TINY_HDLC_DEBUG
            LOG(TINY_LOG_ERR, "[HDLC:%p] failed to run state with result: %d\n", handle, result);
#endif
            /*
             * Some error happened. For we do not pass error code to upper layer.
             * Passing error code as the result of this function can confuse user code. So
             * need some other way to do that
             */
            break;
        }
        else if ( result == 0 )
        {
            /*
             * Some tx state functions may return zero result, just in case of switching between states.
             * Exiting in this case can cause tx user buffer to be underfilled. To avoid that, just check
             * twice to ensure that we do not have more data to send.
             */
            if ( repeated_empty_data )
            {
                break;
            }
            repeated_empty_data = true;
        }
        else
        {
            repeated_empty_data = false;
        }
    }
    return len - handle->tx.out_buffer_len;
}

////////////////////////////////////////////////////////////////////////////////////////////

int hdlc_ll_put(hdlc_ll_handle_t handle, const void *data, int len)
{
    if ( !handle )
    {
        LOG(TINY_LOG_ERR, "[HDLC:%p] hdlc_ll_put invalid handle passed \n", handle);
        return TINY_ERR_INVALID_DATA;
    }
    // Check if TX thread is ready to accept new data
    if ( handle->tx.origin_data )
    {
        LOG(TINY_LOG_WRN, "[HDLC:%p] hdlc_ll_put FAILED\n", handle);
        return TINY_ERR_BUSY;
    }
    if ( !len || !data )
    {
        return TINY_SUCCESS;
    }
    LOG(TINY_LOG_DEB, "[HDLC:%p] hdlc_ll_put SUCCESS\n", handle);
    handle->tx.origin_data = data;
    handle->tx.data = data;
    handle->tx.len = len;
    return TINY_SUCCESS;
}

////////////////////////////////////////////////////////////////////////////////////////////

static int hdlc_ll_read_start(hdlc_ll_handle_t handle, const uint8_t *data, int len)
{
    if ( !len )
    {
        return 0;
    }
    if ( data[0] != FLAG_SEQUENCE )
    {
        if ( data[0] != FILL_BYTE )
        {
            // TODO: Skip byte, but we received some wrong data
        }
        return 1;
    }
    LOG(TINY_LOG_DEB, "[HDLC:%p] RX: %02X\n", handle, data[0]);
    handle->rx.escape = 0;
    handle->rx.data = handle->rx.frame_buf;
    handle->rx.state = hdlc_ll_read_data;
    return 1;
}

////////////////////////////////////////////////////////////////////////////////////////////

static int hdlc_ll_read_data(hdlc_ll_handle_t handle, const uint8_t *data, int len)
{
    int result = 0;
    while ( len > 0 )
    {
        uint8_t byte = data[0];
        LOG(TINY_LOG_DEB, "[HDLC:%p] RX: %02X\n", handle, byte);
        if ( byte == FLAG_SEQUENCE )
        {
            handle->rx.state = hdlc_ll_read_end;
            result++;
            break;
        }
        if ( byte == TINY_ESCAPE_CHAR )
        {
            handle->rx.escape = 1;
        }
        else if ( handle->rx.data - handle->rx.frame_buf < handle->phys_mtu )
        {
            if ( handle->rx.escape )
            {
                *handle->rx.data = byte ^ TINY_ESCAPE_BIT;
                handle->rx.escape = 0;
            }
            else
            {
                *handle->rx.data = byte;
            }
            handle->rx.data++;
        }
        else
        {
            LOG(TINY_LOG_WRN, "[HDLC:%p] No space for incoming byte: len=%i (mtu = %i)\n",
                              handle, (int)(handle->rx.data - handle->rx.frame_buf), handle->phys_mtu);
        }
        result++;
        data++;
        len--;
    }
    return result;
}

////////////////////////////////////////////////////////////////////////////////////////////

static int hdlc_ll_read_end(hdlc_ll_handle_t handle, const uint8_t *data, int len_bytes)
{
    if ( handle->rx.data == handle->rx.frame_buf )
    {
        // Impossible, maybe frame alignment is wrong, go to read data again
        LOG(TINY_LOG_WRN, "[HDLC:%p] RX: error in frame alignment, recovering...\n", handle);
        handle->rx.escape = 0;
        handle->rx.state = hdlc_ll_read_data;
        return 0; // That's OK, we actually didn't process anything from user bytes
    }
    handle->rx.state = hdlc_ll_read_start;
    int len = (int)(handle->rx.data - handle->rx.frame_buf);
    if ( len > handle->phys_mtu )
    {
        // Buffer size issue, too long packet
        LOG(TINY_LOG_ERR, "[HDLC:%p] RX: tool long frame\n", handle);
        return TINY_ERR_DATA_TOO_LARGE;
    }
    if ( len < (uint8_t)handle->crc_type / 8 )
    {
        // CRC size issue
        LOG(TINY_LOG_ERR, "[HDLC:%p] RX: crc field is too short\n", handle);
        return TINY_ERR_WRONG_CRC;
    }
    crc_t calc_crc = 0;
    crc_t read_crc = 0;
    switch ( handle->crc_type )
    {
#ifdef CONFIG_ENABLE_CHECKSUM
        case HDLC_CRC_8:
<<<<<<< HEAD
            calc_crc = chksum(INITCHECKSUM, handle->rx.frame_buf, len - 1) & 0x00FF;
=======
            calc_crc = tiny_chksum(INITCHECKSUM, handle->rx_buf, len - 1) & 0x00FF;
>>>>>>> 261c8246
            read_crc = handle->rx.data[-1];
            break;
#endif
#ifdef CONFIG_ENABLE_FCS16
        case HDLC_CRC_16:
<<<<<<< HEAD
            calc_crc = crc16(PPPINITFCS16, handle->rx.frame_buf, len - 2);
=======
            calc_crc = tiny_crc16(PPPINITFCS16, handle->rx_buf, len - 2);
>>>>>>> 261c8246
            read_crc = handle->rx.data[-2] | ((uint16_t)handle->rx.data[-1] << 8);
            break;
#endif
#ifdef CONFIG_ENABLE_FCS32
        case HDLC_CRC_32:
<<<<<<< HEAD
            calc_crc = crc32(PPPINITFCS32, handle->rx.frame_buf, len - 4);
=======
            calc_crc = tiny_crc32(PPPINITFCS32, handle->rx_buf, len - 4);
>>>>>>> 261c8246
            read_crc = handle->rx.data[-4] | ((uint32_t)handle->rx.data[-3] << 8) |
                       ((uint32_t)handle->rx.data[-2] << 16) | ((uint32_t)handle->rx.data[-1] << 24);
            break;
#endif
        default: break;
    }
    if ( calc_crc != read_crc )
    {
// CRC calculate issue
#if TINY_HDLC_DEBUG
        LOG(TINY_LOG_ERR, "[HDLC:%p] RX: WRONG CRC (calc:%08X != %08X)\n", handle, calc_crc, read_crc);
        if ( TINY_LOG_DEB < g_tiny_log_level )
            for ( int i = 0; i < len; i++ )
                fprintf(stderr, " %c ", (char)(handle->rx.frame_buf)[i]);
        LOG(TINY_LOG_DEB, "\n");
        if ( TINY_LOG_DEB < g_tiny_log_level )
            for ( int i = 0; i < len; i++ )
                fprintf(stderr, " %02X ", (handle->rx.frame_buf)[i]);
        LOG(TINY_LOG_DEB, "\n-----------\n");
#endif
        return TINY_ERR_WRONG_CRC;
    }
    // Shift back data pointer, pointing to the last byte after payload
    len -= (uint8_t)handle->crc_type / 8;
    LOG(TINY_LOG_INFO, "[HDLC:%p] RX: Frame success: %d bytes\n", handle, len);
    if ( handle->on_frame_read )
    {
        handle->on_frame_read(handle->user_data, handle->rx.frame_buf, len);
    }
    handle->rx.frame_buf += handle->phys_mtu;
    if ( handle->rx.frame_buf - handle->rx_buf + handle->phys_mtu > handle->rx_buf_size )
    {
        handle->rx.frame_buf = handle->rx_buf;
    }
    return TINY_SUCCESS;
}

////////////////////////////////////////////////////////////////////////////////////////////

int hdlc_ll_run_rx(hdlc_ll_handle_t handle, const void *data, int len, int *error)
{
    int result = 0;
    if ( error )
    {
        *error = TINY_SUCCESS;
    }
    while ( len || handle->rx.state == hdlc_ll_read_end )
    {
        int temp_result = handle->rx.state(handle, (const uint8_t *)data, len);
        if ( temp_result <= 0 )
        {
            if ( error )
            {
                *error = temp_result;
            }
            break;
        }
        data = (uint8_t *)data + temp_result;
        len -= temp_result;
        result += temp_result;
    }
    return result;
}

////////////////////////////////////////////////////////////////////////////////////////////

int hdlc_ll_get_buf_size(int mtu)
{
    return get_crc_field_size(HDLC_CRC_32) + sizeof(hdlc_ll_data_t) + mtu;
}

////////////////////////////////////////////////////////////////////////////////////////////

int hdlc_ll_get_buf_size_ex(int mtu, hdlc_crc_t crc_type, int rx_window)
{
    return (get_crc_field_size(crc_type) + mtu) * rx_window + sizeof(hdlc_ll_data_t);
}

////////////////////////////////////////////////////////////////////////////////////////////<|MERGE_RESOLUTION|>--- conflicted
+++ resolved
@@ -454,31 +454,19 @@
     {
 #ifdef CONFIG_ENABLE_CHECKSUM
         case HDLC_CRC_8:
-<<<<<<< HEAD
-            calc_crc = chksum(INITCHECKSUM, handle->rx.frame_buf, len - 1) & 0x00FF;
-=======
-            calc_crc = tiny_chksum(INITCHECKSUM, handle->rx_buf, len - 1) & 0x00FF;
->>>>>>> 261c8246
+            calc_crc = tiny_chksum(INITCHECKSUM, handle->rx.frame_buf, len - 1) & 0x00FF;
             read_crc = handle->rx.data[-1];
             break;
 #endif
 #ifdef CONFIG_ENABLE_FCS16
         case HDLC_CRC_16:
-<<<<<<< HEAD
-            calc_crc = crc16(PPPINITFCS16, handle->rx.frame_buf, len - 2);
-=======
-            calc_crc = tiny_crc16(PPPINITFCS16, handle->rx_buf, len - 2);
->>>>>>> 261c8246
+            calc_crc = tiny_crc16(PPPINITFCS16, handle->rx.frame_buf, len - 2);
             read_crc = handle->rx.data[-2] | ((uint16_t)handle->rx.data[-1] << 8);
             break;
 #endif
 #ifdef CONFIG_ENABLE_FCS32
         case HDLC_CRC_32:
-<<<<<<< HEAD
-            calc_crc = crc32(PPPINITFCS32, handle->rx.frame_buf, len - 4);
-=======
-            calc_crc = tiny_crc32(PPPINITFCS32, handle->rx_buf, len - 4);
->>>>>>> 261c8246
+            calc_crc = tiny_crc32(PPPINITFCS32, handle->rx.frame_buf, len - 4);
             read_crc = handle->rx.data[-4] | ((uint32_t)handle->rx.data[-3] << 8) |
                        ((uint32_t)handle->rx.data[-2] << 16) | ((uint32_t)handle->rx.data[-1] << 24);
             break;
