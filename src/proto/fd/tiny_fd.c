--- conflicted
+++ resolved
@@ -224,28 +224,17 @@
             LOG(TINY_LOG_CRIT, "[%p] Confirmation contains wrong N(r). Remote side is out of sync\n", handle);
             break;
         }
-<<<<<<< HEAD
-        // LOG("[%p] Confirming sent frames %d\n", handle, handle->frames.confirm_ns);
-        if ( handle->on_send_cb )
-        {
-            uint8_t i = handle->frames.head_ptr;
-            tiny_mutex_unlock(&handle->frames.mutex);
-            handle->on_send_cb(handle->user_data, &handle->frames.i_frames[i]->user_payload,
-                               handle->frames.i_frames[i]->len);
-            tiny_mutex_lock(&handle->frames.mutex);
-=======
         // LOG("[%p] Confirming sent frames %d\n", handle, handle->peers[0].confirm_ns);
         tiny_fd_frame_info_t *slot = tiny_fd_queue_get_next( &handle->frames.i_queue, TINY_FD_QUEUE_I_FRAME, handle->peers[0].confirm_ns );
         if ( slot != NULL )
         {
-            if ( handle->on_sent_cb )
+            if ( handle->on_send_cb )
             {
                 tiny_mutex_unlock(&handle->frames.mutex);
-                handle->on_sent_cb(handle->user_data, &slot->payload[0], slot->len);
+                handle->on_send_cb(handle->user_data, &slot->payload[0], slot->len);
                 tiny_mutex_lock(&handle->frames.mutex);
             }
             tiny_fd_queue_free( &handle->frames.i_queue, slot );
->>>>>>> 165542b6
         }
         else
         {
@@ -523,12 +512,7 @@
         //        );
     }
     tiny_mutex_unlock(&handle->frames.mutex);
-<<<<<<< HEAD
-    tiny_events_clear(&handle->frames.events, FD_EVENT_TX_SENDING);
-=======
     tiny_events_clear(&handle->peers[0].events, FD_EVENT_TX_SENDING);
-    return len;
->>>>>>> 165542b6
 }
 
 ///////////////////////////////////////////////////////////////////////////////
@@ -924,12 +908,7 @@
         result = TINY_ERR_DATA_TOO_LARGE;
     }
     // Wait until there is room for new frame
-<<<<<<< HEAD
-    else if ( tiny_events_wait(&handle->frames.events, FD_EVENT_QUEUE_HAS_FREE_SLOTS, EVENT_BITS_CLEAR, timeout) )
-=======
-    else if ( tiny_events_wait(&handle->peers[0].events, FD_EVENT_QUEUE_HAS_FREE_SLOTS, EVENT_BITS_CLEAR,
-                               handle->send_timeout) )
->>>>>>> 165542b6
+    else if ( tiny_events_wait(&handle->peers[0].events, FD_EVENT_QUEUE_HAS_FREE_SLOTS, EVENT_BITS_CLEAR, timeout) )
     {
         tiny_mutex_lock(&handle->frames.mutex);
         // Check if space is actually available
@@ -979,15 +958,9 @@
            // RX side
            hdlc_ll_get_buf_size_ex(mtu + sizeof(tiny_frame_header_t), crc_type, rx_window) +
            // TX side
-<<<<<<< HEAD
-           (sizeof(tiny_i_frame_info_t *) + sizeof(tiny_i_frame_info_t) + mtu -
-            sizeof(((tiny_i_frame_info_t *)0)->user_payload)) *
-               tx_window;
-=======
            (sizeof(tiny_fd_frame_info_t *) + sizeof(tiny_fd_frame_info_t) + mtu -
             sizeof(((tiny_fd_frame_info_t *)0)->payload)) *
-               window;
->>>>>>> 165542b6
+               tx_window;
 }
 
 ///////////////////////////////////////////////////////////////////////////////
@@ -1012,13 +985,8 @@
     int left = len;
     while ( left > 0 )
     {
-<<<<<<< HEAD
-        int size = left < handle->frames.mtu ? left : handle->frames.mtu;
+        int size = left < tiny_fd_queue_get_mtu( &handle->frames.i_queue ) ? left : tiny_fd_queue_get_mtu( &handle->frames.i_queue );
         int result = tiny_fd_send_packet(handle, ptr, size, timeout);
-=======
-        int size = left < tiny_fd_queue_get_mtu( &handle->frames.i_queue ) ? left : tiny_fd_queue_get_mtu( &handle->frames.i_queue );
-        int result = tiny_fd_send_packet(handle, ptr, size);
->>>>>>> 165542b6
         if ( result != TINY_SUCCESS )
         {
             break;
