--- conflicted
+++ resolved
@@ -270,11 +270,7 @@
      * @param crc_type crc type to be used with FD protocol
      * @param rx_window number of RX ring buffer in frames
      */
-<<<<<<< HEAD
-    extern int tiny_fd_buffer_size_by_mtu_ex(int mtu, int tx_window, hdlc_crc_t crc_type, int rx_window);
-=======
-    extern int tiny_fd_buffer_size_by_mtu_ex(uint8_t peers_count, int mtu, int window, hdlc_crc_t crc_type);
->>>>>>> 8548996a
+    extern int tiny_fd_buffer_size_by_mtu_ex(uint8_t peers_count, int mtu, int tx_window, hdlc_crc_t crc_type, int rx_window);
 
     /**
      * @brief returns max packet size in bytes.
