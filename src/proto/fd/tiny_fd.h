/*
    Copyright 2019-2022 (,2022 (C) Alexey Dynda

    This file is part of Tiny Protocol Library.

    GNU General Public License Usage

    Protocol Library is free software: you can redistribute it and/or modify
    it under the terms of the GNU Lesser General Public License as published by
    the Free Software Foundation, either version 3 of the License, or
    (at your option) any later version.

    Protocol Library is distributed in the hope that it will be useful,
    but WITHOUT ANY WARRANTY; without even the implied warranty of
    MERCHANTABILITY or FITNESS FOR A PARTICULAR PURPOSE.  See the
    GNU Lesser General Public License for more details.

    You should have received a copy of the GNU Lesser General Public License
    along with Protocol Library.  If not, see <http://www.gnu.org/licenses/>.

    Commercial License Usage

    Licensees holding valid commercial Tiny Protocol licenses may use this file in
    accordance with the commercial license agreement provided in accordance with
    the terms contained in a written agreement between you and Alexey Dynda.
    For further information contact via email on github account.
*/

/**
 This is Tiny Full-Duplex protocol implementation for microcontrollers.
 It is built on top of Tiny Protocol (hdlc/low_level/hdlc.c)

 @file
 @brief Tiny Protocol Full Duplex API

 @details Implements full duplex asynchronous ballanced mode (ABM)
*/
#pragma once

#ifdef __cplusplus
extern "C"
{
#endif

#include <stdint.h>
#include "proto/crc/tiny_crc.h"
#include "hal/tiny_types.h"

    /**
     * @defgroup FULL_DUPLEX_API Tiny Full Duplex API functions
     * @{
     */

    /**
     * Address of primary stations to use with the protocol. See RFC.
     */
    #define TINY_FD_PRIMARY_ADDR (0)

    enum
    {
        /**
         * Asynchronous balanced mode - the default mode of HDLC protocol.
         * ABM adds combined terminal which can act as both a primary and a secondary.
         */
        TINY_FD_MODE_ABM = 0x00,

        /**
         * Normal response mode allows the secondary-to-primary link to be shared without
         * contention, because it has the primary give the secondaries permission to transmit
         * one at a time.
         * @warning This mode is still in development
         */
        TINY_FD_MODE_NRM = 0x01,

        /**
         * Asynchronous response mode. NOT IMPLEMENTED.
         */
        TINY_FD_MODE_ARM = 0x02,
    };

    struct tiny_fd_data_t;

    /**
     * This handle points to service data, required for full-duplex
     * functioning.
     */
    typedef struct tiny_fd_data_t *tiny_fd_handle_t;

    /**
     * This structure is used for initialization of Tiny Full Duplex protocol.
     */
    typedef struct tiny_fd_init_t_
    {
        /// user data for block read/write functions
        void *pdata;

        /// callback function to process incoming frames. Callback is called from tiny_fd_run_rx() context.
        on_frame_cb_t on_frame_cb;

        /// Callback to get notification of sent frames. Callback is called from tiny_fd_run_tx() context.
        on_frame_send_cb_t on_send_cb;

        /**
         * buffer to store data during full-duplex protocol operating.
         * The size should be at least size returned by tiny_fd_buffer_size_by_mtu()
         */
        void *buffer;

        /// maximum input buffer size, see tiny_fd_buffer_size_by_mtu()
        uint16_t buffer_size;

        /**
         * timeout. Can be set to 0 during initialization. In this case timeout will be set to default.
         * Timeout parameter sets timeout in milliseconds for blocking API functions: tiny_fd_send().
         */
        uint16_t send_timeout;

        /**
         * timeout for retry operation. It is valid and applicable to I-frames only.
         * retry_timeout sets timeout in milliseconds. If zero value is specified, it is calculated as
         */
        uint16_t retry_timeout;

        /**
         * number retries to perform before timeout takes place
         */
        uint8_t retries;

        /**
         * crc field type to use on hdlc level.
         * If HDLC_CRC_DEFAULT is passed, crc type will be selected automatically (depending on library configuration),
         * but HDLC_CRC_16 has higher priority.
         */
        hdlc_crc_t crc_type;

        /**
         * Number of frames in window, which confirmation may be deferred for. Must be at least 1. Maximum allowable
         * value is 7. Extended HDLC format (with 127 window size) is not yet supported.
         * Smaller values reduce channel throughput, while higher values require more RAM.
         * It is not mandatory to have the same window_frames value on both endpoints.
         */
        uint8_t window_frames;

        /**
         * Maximum transmission unit in bytes. If this parameter is zero, the protocol
         * will automatically calculate mtu based on buffer_size, window_frames.
         */
        int mtu;

        /**
         * Callback to get the notification when connect or disconnect event takes place.
         * Can be NULL.
         */
        on_connect_event_cb_t on_connect_event_cb;

        /**
         * Local station address. The field has meaning only for secondary stations.
         * For primary stations please, leave this field as 0.
         * Not all addresses can be used for secondary stations. The allowable range is 1 - 62.
         */
        uint8_t addr;

        /**
         * Maximum number of peers supported by the local station.
         * If the value is equal to 0, that means that only one remote station is supported.
         * For secondary stations this value must be set to 1 or 0.
         * For primary stations this value can be in range 0 - 63.
         * @warning Use 1 or 0 for now
         */
        uint8_t peers_count;

        /**
         * Communication link mode. Refer to TINY_FD_MODE_ABM, TINY_FD_MODE_NRM, TINY_FD_MODE_ARM.
         */
        uint8_t mode;

        /// callback function to process incoming frames. Callback is called from tiny_fd_run_rx() context.
        on_frame_read_cb_t on_read_cb;

        /// Callback to get notification of sent frames. Callback is called from tiny_fd_run_tx() context.
        on_frame_send_cb_t on_send_cb;

    } tiny_fd_init_t;

    /**
     * @brief Initialized communication for Tiny Full Duplex protocol.
     *
     * The function initializes internal structures for Tiny Full Duplex state machine.
     *
     * @param handle - pointer to Tiny Full Duplex data
     * @param init - pointer to tiny_fd_init_t data.
     * @return TINY_NO_ERROR in case of success.
     *         TINY_ERR_FAILED if init parameters are incorrect.
     * @remarks This function is not thread safe.
     */
    extern int tiny_fd_init(tiny_fd_handle_t *handle, tiny_fd_init_t *init);

    /**
     * @brief Returns status of the connection
     *
     * The function returns status of the connection
     *
     * @param handle pointer to Tiny Full Duplex data
     * @return TINY_ERR_INVALID_DATA in case of error
     *         TINY_SUCCESS if connection is established
     *         TINY_ERR_FAILED if protocol is in disconnected state
     */
    extern int tiny_fd_get_status(tiny_fd_handle_t handle);

    /**
     * @brief Sends DISC command to remote side
     *
     * The function sends DISC command to remote side and exits. It doesn't wait for UA answer back.
     *
     * @param handle pointer to Tiny Full Duplex data
     * @return TINY_ERR_INVALID_DATA in case of error
     *         TINY_SUCCESS if DISC command is put to tx queue successfully
     *         TINY_ERR_FAILED if DISC command cannot be put to tx queue since it is full.
     */
    extern int tiny_fd_disconnect(tiny_fd_handle_t handle);

    /**
     * @brief stops Tiny Full Duplex state machine
     *
     * stops Tiny Full Duplex state machine.
     *
     * @param handle handle of full-duplex protocol
     */
    extern void tiny_fd_close(tiny_fd_handle_t handle);

    /**
     * @brief runs tx processing to fill specified buffer with data.
     *
     * Runs tx processing to fill specified buffer with data.
     *
     * @param handle handle of full-duplex protocol
     * @param data pointer to buffer to fill with tx data
     * @param len maximum size of specified buffer
     * @return number of bytes written to specified buffer
     */
    extern int tiny_fd_get_tx_data(tiny_fd_handle_t handle, void *data, int len);

    /**
     * @brief sends tx data to the communication channel via user callback `write_func()`.
     *
     * Sends tx data to the communication channel via user callback `write_func()`.
     * Internally this function generates next 4 bytes to send (or less if nothing to send),
     * and calls user callback write_func() until all generated bytes are sent, or error
     * happens. This function helps to simplify application code.
     *
     * @param handle handle of full-duplex protocol
     * @param write_func callback to the function to write data to the physical channel.
     *
     * @return number of bytes sent
     */
    extern int tiny_fd_run_tx(tiny_fd_handle_t handle, write_block_cb_t write_func);

    /**
     * @brief runs rx bytes processing for specified buffer.
     *
     * Runs rx bytes processing for specified buffer.
     * This is alternative method to run Full-duplex protocol for
     * rx data. Use it, when you wish to control reading from hardware
     * by yourself.
     *
     * @param handle handle of full-duplex protocol
     * @param data pointer to data to process
     * @param len length of data to process
     * @return TINY_SUCCESS
     */
    extern int tiny_fd_on_rx_data(tiny_fd_handle_t handle, const void *data, int len);

    /**
     * @brief reads rx data from the communication channel via user callback `read_func()`
     *
     * Reads rx data from the communication channel via user callback `read_func()`.
     * Internally this function has 4-byte buffer, and tries to read 4 bytes from the channel.
     * Then received bytes are processed by the protocol. If FD protocol detects new incoming
     * message then it calls on_send_callback.
     * If no data available in the channel, the function returns immediately after read_func() callback
     * returns control.
     *
     * @param handle handle of full-duplex protocol
     * @param read_func callback to the function to read data from the physical channel.
     * @return number of bytes received
     */
    extern int tiny_fd_run_rx(tiny_fd_handle_t handle, read_block_cb_t read_func);

    /**
     * @brief Sends userdata over full-duplex protocol.
     *
     * Sends userdata over full-duplex protocol. Note, that this command
     * will return success, when data are copied to internal queue. That doesn't mean
     * that data are physically sent, but they are enqueued for sending.
     *
     * @note the maximum size of the allowed buffer to send is equal to mtu size set for
     *       the protocol. If you want to send data larger than mtu size, please, use
     *       tiny_fd_send() function.
     *
     * When timeout happens, the data were not actually enqueued. Call this function once again.
     * If TINY_ERR_DATA_TOO_LARGE is returned, try to send less data. If you don't want to care about
     * mtu size, please, use different function tiny_fd_send()..
     *
     * @param handle   tiny_fd_handle_t handle
     * @param address  address of remote peer. For primary device, please use TINY_FD_PRIMARY_ADDR
     * @param buf      data to send
     * @param len      length of data to send
     * @param timeout  timeout in milliseconds to wait until data are placed to outgoing queue
     *
     * @return Success result or error code:
     *         * TINY_SUCCESS          if user data are put to internal queue.
     *         * TINY_ERR_TIMEOUT      if no room in internal queue to put data. Retry operation once again.
     *         * TINY_ERR_FAILED       if request was cancelled, by tiny_fd_close() or other error happened.
     *         * TINY_ERR_UNKNOWN_PEER if peer is not known to the system.
     *         * TINY_ERR_DATA_TOO_LARGE if user data are too big to fit in tx buffer.
     */
<<<<<<< HEAD
    extern int tiny_fd_send_packet(tiny_fd_handle_t handle, const void *buf, int len, uint32_t timeout);
=======
    extern int tiny_fd_send_packet_to(tiny_fd_handle_t handle, uint8_t address, const void *buf, int len);
>>>>>>> 5ebb51bd

    /**
     * Returns minimum required buffer size for specified parameters.
     *
     * @note This function calculates buffer requirements based on HDLC_CRC_16.
     *
     * @param mtu size of desired user payload in bytes.
     * @param window maximum tx queue size of I-frames.
     */
    extern int tiny_fd_buffer_size_by_mtu(int mtu, int window);

    /**
     * Returns minimum required buffer size for specified parameters.
     *
     * @param peers_count maximum number of peers supported by the primary. Use 0 or 1 for secondary devices
     * @param mtu size of desired user payload in bytes.
     * @param tx_window maximum tx queue size of I-frames.
     * @param crc_type crc type to be used with FD protocol
     * @param rx_window number of RX ring buffer in frames
     */
    extern int tiny_fd_buffer_size_by_mtu_ex(uint8_t peers_count, int mtu, int tx_window, hdlc_crc_t crc_type, int rx_window);

    /**
     * @brief returns max packet size in bytes.
     *
     * Returns max packet size in bytes.
     *
     * @param handle   tiny_fd_handle_t handle
     * @return mtu size in bytes
     * @see tiny_fd_send_packet
     */
    extern int tiny_fd_get_mtu(tiny_fd_handle_t handle);

    /**
     * @brief Sends userdata over full-duplex protocol.
     *
     * Sends userdata over full-duplex protocol. Note, that this function will try to send
     * all data from buf. In success case it will return number of bytes sent, equal to len
     * input parameter. But if timeout happens, it returns number of bytes actually enqueued.
     *
     * If you constantly get number of sent bytes less than expected, try to increase
     * timeout value of the speed of used communication channel.
     *
     * @param handle   tiny_fd_handle_t handle
     * @param address  address of remote peer. For primary device, please use TINY_FD_PRIMARY_ADDR
     * @param buf      data to send
     * @param len      length of data to send
     * @param timeout  timeout in milliseconds, will be used for each block sending
     *
     * @return Number of bytes sent
     */
<<<<<<< HEAD
    extern int tiny_fd_send(tiny_fd_handle_t handle, const void *buf, int len, uint32_t timeout);
=======
    extern int tiny_fd_send_to(tiny_fd_handle_t handle, uint8_t address, const void *buf, int len);
>>>>>>> 5ebb51bd

    /**
     * Sets keep alive timeout in milliseconds. This timeout is used to send special RR
     * frames, when no user data queued for sending.
     * @param handle   pointer to tiny_fd_handle_t
     * @param keep_alive timeout in milliseconds
     */
    extern void tiny_fd_set_ka_timeout(tiny_fd_handle_t handle, uint32_t keep_alive);

    /**
     * Registers remote peer with specified address. This API can be used only in NRM mode
     * on primary station. The allowable range of the addresses is 1 - 62.
     * The addresses 0, 63 cannot be used as they are dedicated to primary station and legacy support.
     * After secondary station is registered, the primary will send establish connection to remote station.
     * If remote station is not yet ready, this can cause reducing of the primary station performance.
     *
     * @param handle   pointer to tiny_fd_handle_t
     * @param address  address in range 1 - 62.
     *
     * @return TINY_SUCCESS in case of success or TINY_ERR_FAILED if there is no free slots
     *         for new peer, wrong address is specified, or peer is already registered.
     */
    extern int tiny_fd_register_peer(tiny_fd_handle_t handle, uint8_t address);

    /**
     * @brief Sends userdata over full-duplex protocol to primary station.
     *
     * Sends userdata over full-duplex protocol to primary station. For details, please, refer to tiny_fd_send_to().
     *
     * @param handle   tiny_fd_handle_t handle
     * @param buf      data to send
     * @param len      length of data to send
     *
     * @return Number of bytes sent
     */
    extern int tiny_fd_send(tiny_fd_handle_t handle, const void *buf, int len);

    /**
     * Sends packet to primary station. For details, please, refer to tiny_fd_send_packet_to().
     *
     * @param handle   tiny_fd_handle_t handle
     * @param buf      data to send
     * @param len      length of data to send
     *
     * @return Success result or error code
     */
    extern int tiny_fd_send_packet(tiny_fd_handle_t handle, const void *buf, int len);

    /**
     * @}
     */

#ifdef __cplusplus
}
#endif<|MERGE_RESOLUTION|>--- conflicted
+++ resolved
@@ -95,7 +95,7 @@
         void *pdata;
 
         /// callback function to process incoming frames. Callback is called from tiny_fd_run_rx() context.
-        on_frame_cb_t on_frame_cb;
+        on_frame_read_cb_t on_read_cb;
 
         /// Callback to get notification of sent frames. Callback is called from tiny_fd_run_tx() context.
         on_frame_send_cb_t on_send_cb;
@@ -173,12 +173,6 @@
          * Communication link mode. Refer to TINY_FD_MODE_ABM, TINY_FD_MODE_NRM, TINY_FD_MODE_ARM.
          */
         uint8_t mode;
-
-        /// callback function to process incoming frames. Callback is called from tiny_fd_run_rx() context.
-        on_frame_read_cb_t on_read_cb;
-
-        /// Callback to get notification of sent frames. Callback is called from tiny_fd_run_tx() context.
-        on_frame_send_cb_t on_send_cb;
 
     } tiny_fd_init_t;
 
@@ -314,11 +308,7 @@
      *         * TINY_ERR_UNKNOWN_PEER if peer is not known to the system.
      *         * TINY_ERR_DATA_TOO_LARGE if user data are too big to fit in tx buffer.
      */
-<<<<<<< HEAD
-    extern int tiny_fd_send_packet(tiny_fd_handle_t handle, const void *buf, int len, uint32_t timeout);
-=======
-    extern int tiny_fd_send_packet_to(tiny_fd_handle_t handle, uint8_t address, const void *buf, int len);
->>>>>>> 5ebb51bd
+    extern int tiny_fd_send_packet_to(tiny_fd_handle_t handle, uint8_t address, const void *buf, int len, uint32_t timeout);
 
     /**
      * Returns minimum required buffer size for specified parameters.
@@ -370,11 +360,7 @@
      *
      * @return Number of bytes sent
      */
-<<<<<<< HEAD
-    extern int tiny_fd_send(tiny_fd_handle_t handle, const void *buf, int len, uint32_t timeout);
-=======
-    extern int tiny_fd_send_to(tiny_fd_handle_t handle, uint8_t address, const void *buf, int len);
->>>>>>> 5ebb51bd
+    extern int tiny_fd_send_to(tiny_fd_handle_t handle, uint8_t address, const void *buf, int len, uint32_t timeout);
 
     /**
      * Sets keep alive timeout in milliseconds. This timeout is used to send special RR
@@ -407,10 +393,11 @@
      * @param handle   tiny_fd_handle_t handle
      * @param buf      data to send
      * @param len      length of data to send
+     * @param timeout  timeout in milliseconds, will be used for each block sending
      *
      * @return Number of bytes sent
      */
-    extern int tiny_fd_send(tiny_fd_handle_t handle, const void *buf, int len);
+    extern int tiny_fd_send(tiny_fd_handle_t handle, const void *buf, int len, uint32_t timeout);
 
     /**
      * Sends packet to primary station. For details, please, refer to tiny_fd_send_packet_to().
@@ -418,10 +405,11 @@
      * @param handle   tiny_fd_handle_t handle
      * @param buf      data to send
      * @param len      length of data to send
+     * @param timeout  timeout in milliseconds to wait until data are placed to outgoing queue
      *
      * @return Success result or error code
      */
-    extern int tiny_fd_send_packet(tiny_fd_handle_t handle, const void *buf, int len);
+    extern int tiny_fd_send_packet(tiny_fd_handle_t handle, const void *buf, int len, uint32_t timeout);
 
     /**
      * @}
