/*
    Copyright 2021 (C) Alexey Dynda

    This file is part of Tiny Protocol Library.

    Protocol Library is free software: you can redistribute it and/or modify
    it under the terms of the GNU Lesser General Public License as published by
    the Free Software Foundation, either version 3 of the License, or
    (at your option) any later version.

    Protocol Library is distributed in the hope that it will be useful,
    but WITHOUT ANY WARRANTY; without even the implied warranty of
    MERCHANTABILITY or FITNESS FOR A PARTICULAR PURPOSE.  See the
    GNU Lesser General Public License for more details.

    You should have received a copy of the GNU Lesser General Public License
    along with Protocol Library.  If not, see <http://www.gnu.org/licenses/>.
 */

#define PY_SSIZE_T_CLEAN

#include <Python.h>
#include "structmember.h"
//#include "proto/hdlc/low_level/hdlc.h"
#include "proto/fd/tiny_fd.h"
#include "fd.h"

typedef struct
{
    PyObject_HEAD // no semicolon
        tiny_fd_handle_t handle;
    hdlc_crc_t crc_type;
    int mtu;
    int window_size;
    void *buffer;
    PyObject *on_frame_send;
    PyObject *on_frame_read;
    PyObject *read_func;
    PyObject *write_func;
    int error_flag;
} Fd;

static PyMemberDef Fd_members[] = {
    {"mtu", T_INT, offsetof(Fd, mtu), 0, "Maximum size of payload"}, {NULL} /* Sentinel */
};

/////////////////////////////// ALLOC/DEALLOC

static void Fd_dealloc(Fd *self)
{
    Py_XDECREF(self->on_frame_read);
    Py_XDECREF(self->on_frame_send);
    Py_XDECREF(self->read_func);
    Py_XDECREF(self->write_func);
    Py_TYPE(self)->tp_free((PyObject *)self);
}

static int Fd_init(Fd *self, PyObject *args, PyObject *kwds)
{
    self->handle = NULL;
    self->buffer = NULL;
    self->crc_type = HDLC_CRC_16;
    self->on_frame_send = NULL;
    self->on_frame_read = NULL;
    self->read_func = NULL;
    self->write_func = NULL;
    self->mtu = 1500;
    self->window_size = 7;
    self->error_flag = 0;
    return 0;
}

static PyObject *Fd_new(PyTypeObject *type, PyObject *args, PyObject *kwds)
{
    Fd *self;

    self = (Fd *)type->tp_alloc(type, 0);
    if ( self != NULL )
    {
        Fd_init(self, args, kwds);
    }
    return (PyObject *)self;
}

////////////////////////////// Internal callbacks

static void on_frame_read(void *user_data, uint8_t *data, int len)
{
    Fd *self = (Fd *)user_data;
    if ( self->on_frame_read )
    {
        PyObject *arg = PyByteArray_FromStringAndSize((const char *)data, (Py_ssize_t)len);
        PyObject *temp = PyObject_CallFunctionObjArgs(self->on_frame_read, arg, NULL);
        Py_XDECREF(temp); // Dereference result
        Py_DECREF(arg);   // We do not need ByteArray anymore
    }
}

static void on_frame_send(void *user_data, const uint8_t *data, int len)
{
    Fd *self = (Fd *)user_data;
    if ( self->on_frame_send )
    {
        PyObject *arg = PyByteArray_FromStringAndSize((const char *)data, (Py_ssize_t)len);
        PyObject *temp = PyObject_CallFunctionObjArgs(self->on_frame_send, arg, NULL);
        Py_XDECREF(temp); // Dereference result
        Py_DECREF(arg);   // We do not need ByteArray anymore
    }
}

////////////////////////////// METHODS

static PyObject *Fd_begin(Fd *self)
{
    tiny_fd_init_t init{};
    init.pdata = self;
    init.on_frame_cb = on_frame_read;
    init.on_send_cb = on_frame_send;
    init.crc_type = self->crc_type;
<<<<<<< HEAD
    init.buffer_size = tiny_fd_buffer_size_by_mtu_ex(self->mtu, self->window_size, init.crc_type, 2);
    self->buffer = PyObject_Malloc(init.buffer_size + TINY_ALIGN_STRUCT_VALUE - 1);
    init.buffer = (void *)( ((uintptr_t)self->buffer + TINY_ALIGN_STRUCT_VALUE - 1) & (~(TINY_ALIGN_STRUCT_VALUE - 1)) );
=======
    init.buffer_size = tiny_fd_buffer_size_by_mtu_ex(self->mtu, self->window_size, init.crc_type);
    self->buffer = PyObject_Malloc(init.buffer_size);
    init.buffer = self->buffer;
>>>>>>> ce23801d
    init.send_timeout = 1000;
    init.retry_timeout = 200;
    init.retries = 2;
    init.window_frames = self->window_size;
    init.mtu = self->mtu;
    int result = tiny_fd_init(&self->handle, &init);
    return PyLong_FromLong((long)result);
}

static PyObject *Fd_end(Fd *self)
{
    tiny_fd_close(self->handle);
    self->handle = NULL;
    PyObject_Free(self->buffer);
    self->buffer = NULL;
    Py_RETURN_NONE;
}

static PyObject *Fd_send(Fd *self, PyObject *args)
{
    Py_buffer buffer{};
    if ( !PyArg_ParseTuple(args, "s*", &buffer) )
    {
        return NULL;
    }
    int result = tiny_fd_send_packet(self->handle, buffer.buf, buffer.len, 1000);
    PyBuffer_Release(&buffer);
    return PyLong_FromLong((long)result);
}

static PyObject *Fd_rx(Fd *self, PyObject *args)
{
    Py_buffer buffer{};
    if ( !PyArg_ParseTuple(args, "s*", &buffer) )
    {
        return NULL;
    }
    int result = tiny_fd_on_rx_data(self->handle, buffer.buf, buffer.len);
    PyBuffer_Release(&buffer);
    return PyLong_FromLong((long)result);
}

static PyObject *Fd_tx(Fd *self, PyObject *args)
{
    int result;
    Py_buffer buffer{};
    if ( !PyArg_ParseTuple(args, "|s*", &buffer) )
    {
        return NULL;
    }
    if ( buffer.buf == NULL )
    {
        void *data = PyObject_Malloc(self->mtu);
        result = tiny_fd_get_tx_data(self->handle, data, self->mtu);
        PyObject *to_send = PyByteArray_FromStringAndSize((const char *)data, result);
        PyObject_Free(data);
        return to_send;
    }
    else
    {
        result = tiny_fd_get_tx_data(self->handle, buffer.buf, buffer.len);
        PyBuffer_Release(&buffer);
        return PyLong_FromLong((long)result);
    }
}

int write_func(void *user_data, const void *buffer, int size)
{
    int result = 0;
    Fd *self = (Fd *)user_data;
    if ( self->write_func )
    {
        PyObject *arg = PyByteArray_FromStringAndSize((const char *)buffer, (Py_ssize_t)size);
        PyObject *temp = PyObject_CallFunctionObjArgs(self->write_func, arg, NULL);
        if ( !temp || !PyLong_Check(temp) )
        {
            Py_XDECREF(temp); // Dereference result
            Py_DECREF(arg);   // We do not need ByteArray anymore
            self->error_flag = 1;
            return size;
        }
        result = PyLong_AsLong(temp);
        Py_XDECREF(temp); // Dereference result
        Py_DECREF(arg);   // We do not need ByteArray anymore
    }
    return result;
}

static PyObject *Fd_run_tx(Fd *self, PyObject *args)
{
    int result = 0;
    PyObject *cb = NULL;
    if ( !PyArg_ParseTuple(args, "O", &cb) )
    {
        return NULL;
    }
    if ( !PyFunction_Check(cb) )
    {
        return NULL;
    }
    Py_INCREF(cb);
    self->write_func = cb;
    result = tiny_fd_run_tx(self->handle, write_func);
    Py_DECREF(cb);
    self->write_func = NULL;
    if ( self->error_flag )
    {
        return PyErr_Format(PyExc_RuntimeError, "Write function must return integer number of bytes written");
    }
    return PyLong_FromLong((long)result);
}

int read_func(void *user_data, void *buffer, int size)
{
    int result = 0;
    Fd *self = (Fd *)user_data;
    if ( self->read_func )
    {
        PyObject *arg = PyLong_FromLong((long)size);
        PyObject *temp = PyObject_CallFunctionObjArgs(self->read_func, arg, NULL);
        if ( !temp || !PyObject_CheckBuffer(temp) )
        {
            Py_XDECREF(temp); // Dereference result
            Py_DECREF(arg);   // We do not need ByteArray anymore
            self->error_flag = 1;
            return 0;
        }
        Py_buffer view;
        if ( PyObject_GetBuffer(temp, &view, 0) >= 0 )
        {
            memcpy(buffer, view.buf, view.len);
            result = view.len;
            PyBuffer_Release(&view);
        }
        Py_XDECREF(temp); // Dereference result
        Py_DECREF(arg);
    }
    return result;
}

static PyObject *Fd_run_rx(Fd *self, PyObject *args)
{
    int result = 0;
    PyObject *cb = NULL;
    if ( !PyArg_ParseTuple(args, "O", &cb) )
    {
        return NULL;
    }
    if ( !PyFunction_Check(cb) )
    {
        return NULL;
    }
    Py_INCREF(cb);
    self->read_func = cb;
    result = tiny_fd_run_rx(self->handle, read_func);
    Py_DECREF(cb);
    self->read_func = NULL;
    if ( self->error_flag )
    {
        return PyErr_Format(PyExc_RuntimeError, "Read function must return bytearray with the bytes");
    }
    return PyLong_FromLong((long)result);
}

/*
void tiny_fd_set_ka_timeout 	( 	tiny_fd_handle_t  	handle,
                uint32_t  	keep_alive
        )
*/

///////////////////////////////// GETTERS SETTERS

static PyObject *Fd_get_on_read(Fd *self, void *closure)
{
    Py_INCREF(self->on_frame_read);
    return self->on_frame_read;
}

static int Fd_set_on_read(Fd *self, PyObject *value, void *closure)
{
    PyObject *tmp = self->on_frame_read;
    Py_INCREF(value);
    self->on_frame_read = value;
    Py_XDECREF(tmp);
    return 0;
}

static PyObject *Fd_get_on_send(Fd *self, void *closure)
{
    Py_INCREF(self->on_frame_send);
    return self->on_frame_send;
}

static int Fd_set_on_send(Fd *self, PyObject *value, void *closure)
{
    PyObject *tmp = self->on_frame_send;
    Py_INCREF(value);
    self->on_frame_send = value;
    Py_XDECREF(tmp);
    return 0;
}

static PyGetSetDef Fd_getsetters[] = {
    {"on_read", (getter)Fd_get_on_read, (setter)Fd_set_on_read, "Callback for incoming messages", NULL},
    {"on_send", (getter)Fd_get_on_send, (setter)Fd_set_on_send, "Callback for successfully sent messages", NULL},
    {NULL} /* Sentinel */
};

///////////////////////////////// BINDINGS

static PyMethodDef Fd_methods[] = {
    {"begin", (PyCFunction)Fd_begin, METH_NOARGS, "Initializes Fd protocol"},
    {"end", (PyCFunction)Fd_end, METH_NOARGS, "Stops Fd protocol"},
    {"send", (PyCFunction)Fd_send, METH_VARARGS, "Sends new message to remote side"},
    {"rx", (PyCFunction)Fd_rx, METH_VARARGS, "Passes rx data"},
    {"tx", (PyCFunction)Fd_tx, METH_VARARGS, "Fills specified buffer with tx data"},
    {"run_rx", (PyCFunction)Fd_run_rx, METH_VARARGS, "Reads data from user callback and parses them"},
    {"run_tx", (PyCFunction)Fd_run_tx, METH_VARARGS, "Writes data to user callback"},
    {NULL} /* Sentinel */
};

PyTypeObject FdType = {
    PyVarObject_HEAD_INIT(NULL, 0) "tinyproto.Fd", /* tp_name */
    sizeof(Fd),                                    /* tp_basicsize */
    0,                                             /* tp_itemsize */
    (destructor)Fd_dealloc,                        /* tp_dealloc */
    0,                                             /* tp_print */
    0,                                             /* tp_getattr */
    0,                                             /* tp_setattr */
    0,                                             /* tp_reserved */
    0,                                             /* tp_repr */
    0,                                             /* tp_as_number */
    0,                                             /* tp_as_sequence */
    0,                                             /* tp_as_mapping */
    0,                                             /* tp_hash  */
    0,                                             /* tp_call */
    0,                                             /* tp_str */
    0,                                             /* tp_getattro */
    0,                                             /* tp_setattro */
    0,                                             /* tp_as_buffer */
    Py_TPFLAGS_DEFAULT | Py_TPFLAGS_BASETYPE,      /* tp_flags */
    "Fd object",                                   /* tp_doc */
    0,                                             /* tp_traverse */
    0,                                             /* tp_clear */
    0,                                             /* tp_richcompare */
    0,                                             /* tp_weaklistoffset */
    0,                                             /* tp_iter */
    0,                                             /* tp_iternext */
    Fd_methods,                                    /* tp_methods */
    Fd_members,                                    /* tp_members */
    Fd_getsetters,                                 /* tp_getset */
    0,                                             /* tp_base */
    0,                                             /* tp_dict */
    0,                                             /* tp_descr_get */
    0,                                             /* tp_descr_set */
    0,                                             /* tp_dictoffset */
    (initproc)Fd_init,                             /* tp_init */
    0,                                             /* tp_alloc */
    Fd_new,                                        /* tp_new */
};<|MERGE_RESOLUTION|>--- conflicted
+++ resolved
@@ -117,15 +117,9 @@
     init.on_frame_cb = on_frame_read;
     init.on_send_cb = on_frame_send;
     init.crc_type = self->crc_type;
-<<<<<<< HEAD
     init.buffer_size = tiny_fd_buffer_size_by_mtu_ex(self->mtu, self->window_size, init.crc_type, 2);
-    self->buffer = PyObject_Malloc(init.buffer_size + TINY_ALIGN_STRUCT_VALUE - 1);
-    init.buffer = (void *)( ((uintptr_t)self->buffer + TINY_ALIGN_STRUCT_VALUE - 1) & (~(TINY_ALIGN_STRUCT_VALUE - 1)) );
-=======
-    init.buffer_size = tiny_fd_buffer_size_by_mtu_ex(self->mtu, self->window_size, init.crc_type);
     self->buffer = PyObject_Malloc(init.buffer_size);
     init.buffer = self->buffer;
->>>>>>> ce23801d
     init.send_timeout = 1000;
     init.retry_timeout = 200;
     init.retries = 2;
