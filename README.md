
![Tiny Protocol](.travis/tinylogo.svg)<br>
[![Build Status](https://travis-ci.com/lexus2k/tinyproto.svg?branch=master)](https://travis-ci.com/lexus2k/tinyproto)
[![Coverage Status](https://coveralls.io/repos/github/lexus2k/tinyproto/badge.svg?branch=master)](https://coveralls.io/github/lexus2k/tinyproto?branch=master)
[![Documentation](https://codedocs.xyz/lexus2k/tinyproto.svg)](https://codedocs.xyz/lexus2k/tinyproto/)

[tocstart]: # (toc start)

  * [Introduction](#introduction)
  * [Key Features](#key-features)
  * [Supported platforms](#supported-platforms)
  * [Easy to use](#easy-to-use)
  * [Setting up](#setting-up)
  * [How to buid](#how-to-build)
  * [Using tiny_loopback tool](#using-tiny_loopback-tool)
  * [License](#license)

[tocend]: # (toc end)

## Introduction

If you want to get stable code, please, refer to [stable branch](https://github.com/lexus2k/tinyproto/tree/stable).
HD (half duplex) protocol is removed from this version. If you need it, please refer to stable branch.

Tiny Protocol is layer 2 protocol. It is intended to be used for the systems with low resources.
It is also can be compiled for desktop Linux system, and it can be built it for Windows.
Using this library you can easy implement data transfer between 2 microcontrollers or between microcontroller and pc via UART, SPI,
I2C or any other communication channels.
You don't need to think about data synchronization between points. The library use no dynamic allocation of memory.
TinyProto is based on RFC 1662, it implements the following frames:
 * U-frames (SABM, UA)
 * S-frames (REJ, RR)
 * I-frames

## Key Features

Protocols, implemented by library:
<<<<<<< HEAD
 * Hot connection plug/unplug
 * hdlc framing (hdlc_xxxx API, basis for light, half-duplex and full-duplex implementations)
=======
 * hdlc framing (hdlc_xxxx API, basis for light and full-duplex implementations)
>>>>>>> 4a1ddc5b
 * light (tiny_light_xxxx API, simplest API to use, doesn't support confirmation)
 * full-duplex (tiny_fd_xxxx true RFC 1662 implementation, supports confirmation, frames retransmissions)

Main features:
 * Error detection (low level, high level hdlc and full duplex (fd) protocols)
   * Simple 8-bit checksum (sum of bytes)
   * FCS16 (CCITT-16)
   * FCS32 (CCITT-32)
 * Frames of maximum 32K or 2G size (payload limit depends on platform).
 * Low SRAM consumption (starts at 50 bytes).
 * Low Flash consumption (starts at 1KiB, features can be disabled and enabled at compilation time)
 * No dynamic memory allocation!
 * Serial loopback tool for debug purposes and performance testing

## Supported platforms

 * Any platform, where C/C++ compiler is available (C99, C++11)

## Easy to use

Usage of light Tiny Protocol in C++ can look like this:
```.cpp
Tiny::ProtoLight  proto;
Tiny::Packet<256> packet;
...
    if (Serial.available()) {
        int len = proto.read( packet );
        if (len > 0) {
            /* Send message back */
            proto.write( packet );
        }
    }
```

Example of using full duplex Tiny Protocol in C++ is a little bit bigger, but it is still simple:
```.cpp
Tiny::ProtoFd<FD_MIN_BUF_SIZE(64,4)>  proto;

void onReceive(Tiny::IPacket &pkt) {
    if ( proto.write(pkt) == TINY_ERR_TIMEOUT ) {
        // Do what you need to do if looping back failed on timeout.
        // But never use blocking operations inside callback
    }
}
...
proto.setReceiveCallback( onReceive );
...
void loop() {
    if (Serial.available()) {
        proto.run_rx();
    }
    proto.run_tx();
}
```

## How to build

### Linux
```.txt
make
# === OR ===
mkdir build
cd build
cmake -DEXAMPLES=ON ..
make
```

### Windows
```.txt
mkdir build
cd build
cmake -G "Visual Studio 16 2019" -DEXAMPLES=ON ..
```

## Setting up

 * Arduino Option 1 (with docs and tools)
   * Download source from https://github.com/lexus2k/tinyproto
   * Put the downloaded library content to Arduino/libraries/tinyproto folder
   * Restart the Arduino IDE
   * You will find the examples in the Arduino IDE under File->Examples->tinyproto

 * Arduino Option 2 (only library without docs)
   * Go to Arduino Library manager
   * Find and install tinyproto library
   * Restart the Arduino IDE
   * You will find the examples in the Arduino IDE under File->Examples->tinyproto

 * ESP32 IDF
   * Download sources from https://github.com/lexus2k/tinyproto and put to components
     folder of your project
   * Run `make` for your project

 * Linux
   * Download sources from https://github.com/lexus2k/tinyproto
   * Run `make` command from tinyproto folder, and it will build library and tools for you

 * Plain AVR
   * Download sources from https://github.com/lexus2k/tinyproto
   * Install avr gcc compilers
   * Run `make ARCH=avr`

## Using tiny_loopback tool

 * Connect your Arduino board to PC
 * Run your sketch or tinylight_loopback
 * Compile tiny_loopback tool
 * Run tiny_loopback tool: `./bld/tiny_loopback -p /dev/ttyUSB0 -t light -g -c 8 -a -r`

 * Connect your Arduino board to PC
 * Run your sketch or tinyfd_loopback
 * Compile tiny_loopback tool
 * Run tiny_loopback tool: `./bld/tiny_loopback -p /dev/ttyUSB0 -t fd -c 8 -w 3 -g -a -r`

For more information about this library, please, visit https://github.com/lexus2k/tinyproto.
Doxygen documentation can be found at [Codedocs xyz site](https://codedocs.xyz/lexus2k/tinyproto).
If you found any problem or have any idea, please, report to Issues section.

## License

Copyright 2016-2021 (C) Alexey Dynda

This file is part of Tiny Protocol Library.

Protocol Library is free software: you can redistribute it and/or modify
it under the terms of the GNU Lesser General Public License as published by
the Free Software Foundation, either version 3 of the License, or
(at your option) any later version.

Protocol Library is distributed in the hope that it will be useful,
but WITHOUT ANY WARRANTY; without even the implied warranty of
MERCHANTABILITY or FITNESS FOR A PARTICULAR PURPOSE.  See the
GNU Lesser General Public License for more details.

You should have received a copy of the GNU Lesser General Public License
along with Protocol Library.  If not, see <http://www.gnu.org/licenses/>.
<|MERGE_RESOLUTION|>--- conflicted
+++ resolved
@@ -35,12 +35,8 @@
 ## Key Features
 
 Protocols, implemented by library:
-<<<<<<< HEAD
- * Hot connection plug/unplug
- * hdlc framing (hdlc_xxxx API, basis for light, half-duplex and full-duplex implementations)
-=======
- * hdlc framing (hdlc_xxxx API, basis for light and full-duplex implementations)
->>>>>>> 4a1ddc5b
+ * Hot plug/unplug support
+ * hdlc framing (hdlc_ll_xxxx, hdlc_xxxx API)
  * light (tiny_light_xxxx API, simplest API to use, doesn't support confirmation)
  * full-duplex (tiny_fd_xxxx true RFC 1662 implementation, supports confirmation, frames retransmissions)
 
@@ -90,9 +86,14 @@
 ...
 void loop() {
     if (Serial.available()) {
-        proto.run_rx();
+        uint8_t byte = Serial.read();
+        proto.run_rx( &byte, 1 ); // protocol parses data received from the channel
     }
-    proto.run_tx();
+    uint8_t byte;
+    if ( proto.run_tx( &byte, 1 ) == 1 ) // protocol fills buffer with data to send to the channel
+    {
+        while ( Serial.write( byte ) == 0 );
+    }
 }
 ```
 
